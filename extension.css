--- conflicted
+++ resolved
@@ -2,26 +2,12 @@
   --icon-color: var(--co-button__icon, #5c7080);
 }
 
-<<<<<<< HEAD
 .speech-to-roam :is(.log-button, .bp3-icon, .bp3-button):focus {
   border: none;
   outline: none;
 }
 .speech-command:hover {
   background: filter(darkness(20%));
-=======
-.timer {
-  font-variant-numeric: tabular-nums;
-  margin-left: 4px;
-}
-.speech-to-roam-container-left .speech-ui-row1 .left-timer-wrapper {
-  display: flex;
-  justify-content: space-between;
-  margin: 0 !important;
-  margin-left: 2px;
-  padding-left: 0;
->>>>>>> 8e244f81
-}
 
 .speech-record-button {
   min-width: 24px !important;
